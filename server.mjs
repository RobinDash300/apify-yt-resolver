--- conflicted
+++ resolved
@@ -23,10 +23,6 @@
 
 let lastActivityAt = Date.now();
 let activeRequests = 0;
-<<<<<<< HEAD
-let exitTimer = null;
-=======
->>>>>>> db4770f0
 
 // ---------- utils ----------
 const b64url = (b) =>
@@ -65,34 +61,6 @@
   if (error?.stack) console.error(error.stack);
 }
 
-<<<<<<< HEAD
-function scheduleExitCheck() {
-  if (AUTO_EXIT_IDLE_MS <= 0) return;
-  if (exitTimer) clearTimeout(exitTimer);
-  exitTimer = setTimeout(() => {
-    exitTimer = null;
-    if (activeRequests > 0) {
-      scheduleExitCheck();
-      return;
-    }
-    const idle = Date.now() - lastActivityAt;
-    if (idle >= AUTO_EXIT_IDLE_MS) {
-      console.log(`[EXIT] idle ${idle}ms >= ${AUTO_EXIT_IDLE_MS}ms, exiting`);
-      setTimeout(() => process.exit(0), 200);
-    } else {
-      scheduleExitCheck();
-    }
-  }, AUTO_EXIT_IDLE_MS);
-  if (typeof exitTimer.unref === "function") exitTimer.unref();
-}
-
-function noteActivity() {
-  lastActivityAt = Date.now();
-  scheduleExitCheck();
-}
-
-=======
->>>>>>> db4770f0
 function trackActiveRequest(res) {
   activeRequests += 1;
   let released = false;
@@ -101,11 +69,7 @@
     if (released) return;
     released = true;
     activeRequests = Math.max(0, activeRequests - 1);
-<<<<<<< HEAD
-    noteActivity();
-=======
     lastActivityAt = Date.now();
->>>>>>> db4770f0
   };
 
   res.on("close", release);
@@ -345,11 +309,7 @@
               for (;;) {
                 const { done, value } = await reader.read();
                 if (done) break;
-<<<<<<< HEAD
-                noteActivity();
-=======
                 lastActivityAt = Date.now();
->>>>>>> db4770f0
                 clearTimeout(inactivityTimer);
                 inactivityTimer = setTimeout(() => controller.abort(), inactivityMs);
                 nodeStream.push(Buffer.from(value));
@@ -382,11 +342,7 @@
 
 // ---------- server ----------
 const server = http.createServer(async (req, res) => {
-<<<<<<< HEAD
-  noteActivity();
-=======
   lastActivityAt = Date.now();
->>>>>>> db4770f0
   trackActiveRequest(res);
   const started = Date.now();
   const selfOrigin = getSelfOrigin(req);
@@ -709,11 +665,7 @@
 
       try {
         if (upstream.nodeStream) {
-<<<<<<< HEAD
-          upstream.nodeStream.on("data", noteActivity);
-=======
           upstream.nodeStream.on("data", () => (lastActivityAt = Date.now()));
->>>>>>> db4770f0
           upstream.nodeStream.on("error", (streamErr) => {
             logError("proxy.stream", streamErr, {
               upstreamUrl: truncateString(upstreamStr, 500),
@@ -726,11 +678,7 @@
           upstream.nodeStream.pipe(res);
         } else if (resp.body) {
           const nodeReadable = Readable.fromWeb(resp.body);
-<<<<<<< HEAD
-          nodeReadable.on("data", noteActivity);
-=======
           nodeReadable.on("data", () => (lastActivityAt = Date.now()));
->>>>>>> db4770f0
           nodeReadable.on("error", (streamErr) => {
             logError("proxy.stream", streamErr, {
               upstreamUrl: truncateString(upstreamStr, 500),
@@ -752,15 +700,12 @@
         try {
           res.end();
         } catch {}
-<<<<<<< HEAD
-=======
       } finally {
         logEvent("info", "proxy.complete", {
           upstreamUrl: truncateString(upstreamStr, 500),
           sourceUrl: sourceUrl ? truncateString(sourceUrl, 500) : null,
           durationMs: Date.now() - started,
         });
->>>>>>> db4770f0
       }
       return;
     }
@@ -793,13 +738,10 @@
 server.keepAliveTimeout = 5000;
 server.headersTimeout = 8000;
 
-<<<<<<< HEAD
 server.listen(PORT, () => {
   console.log(`resolver+proxy listening on :${PORT}`);
   scheduleExitCheck();
 });
-=======
-server.listen(PORT, () => console.log(`resolver+proxy listening on :${PORT}`));
 
 // ---------- idle exit ----------
 if (AUTO_EXIT_IDLE_MS > 0) {
@@ -811,5 +753,4 @@
       setTimeout(() => process.exit(0), 200);
     }
   }, Math.min(AUTO_EXIT_IDLE_MS, 10000));
-}
->>>>>>> db4770f0
+}