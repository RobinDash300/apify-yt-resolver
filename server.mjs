// server.mjs
import http from "node:http";
import { spawn } from "node:child_process";
import crypto from "node:crypto";
import { URL } from "node:url";
import { Readable } from "node:stream";

// ---------- env ----------
const PORT = process.env.ACTOR_WEB_SERVER_PORT || process.env.PORT || 8080;
const SIGN_SECRET = process.env.SIGN_SECRET || "CHANGE_ME";
const TOKEN_TTL_SEC = parseInt(process.env.TOKEN_TTL_SEC || "300", 10);
const CORS_ALLOW = process.env.CORS_ALLOW || "*";
const UA_DEFAULT =
  "Mozilla/5.0 (Windows NT 10.0; Win64; x64) AppleWebKit/537.36 (KHTML, like Gecko) Chrome/124 Safari/537.36";
const UPSTREAM_TIMEOUT_MS = parseInt(process.env.UPSTREAM_TIMEOUT_MS || "25000", 10);
const UPSTREAM_INACTIVITY_MS_RAW = process.env.UPSTREAM_INACTIVITY_MS;
const UPSTREAM_INACTIVITY_MS = Number.isFinite(Number(UPSTREAM_INACTIVITY_MS_RAW))
  ? Math.max(parseInt(UPSTREAM_INACTIVITY_MS_RAW, 10) || 0, 0)
  : Math.max(Math.floor(UPSTREAM_TIMEOUT_MS / 2), 8000);
const AUTO_EXIT_IDLE_MS = parseInt(process.env.AUTO_EXIT_IDLE_MS || "0", 10);
const PROXY_PARAM = process.env.PROXY_PARAM || "sig"; // do not use "token" here
const HLS_TOKEN_TTL_SEC = parseInt(process.env.HLS_TOKEN_TTL_SEC || "1800", 10);

let lastActivityAt = Date.now();

// ---------- utils ----------
const b64url = (b) =>
  Buffer.from(b).toString("base64").replace(/\+/g, "-").replace(/\//g, "_").replace(/=+$/, "");
const unb64url = (s) => Buffer.from(s.replace(/-/g, "+").replace(/_/g, "/"), "base64");
const nowSec = () => Math.floor(Date.now() / 1000);

function truncateString(value, max = 400) {
  if (typeof value !== "string") return value;
  return value.length > max ? `${value.slice(0, max)}…` : value;
}

function logEvent(level, scope, meta = {}) {
  const printable = {};
  for (const [key, val] of Object.entries(meta)) {
    if (val === undefined) continue;
    if (val instanceof Error) printable[key] = val.message;
    else if (typeof val === "object" && val !== null) {
      try {
        printable[key] = JSON.parse(JSON.stringify(val));
      } catch {
        printable[key] = String(val);
      }
    } else {
      printable[key] = val;
    }
  }
  const serialized = Object.keys(printable).length ? ` ${JSON.stringify(printable)}` : "";
  const writer = typeof console[level] === "function" ? console[level].bind(console) : console.log.bind(console);
  writer(`[${level.toUpperCase()}] ${scope}${serialized}`);
}

function logError(scope, error, meta = {}) {
  const message = error?.message || String(error);
  logEvent("error", scope, { ...meta, error: message });
  if (error?.stack) console.error(error.stack);
}

function signToken(payloadObj) {
  const body = b64url(JSON.stringify(payloadObj));
  const sig = b64url(crypto.createHmac("sha256", SIGN_SECRET).update(body).digest());
  return `${body}.${sig}`;
}
function verifyToken(token) {
  const [body, sig] = token.split(".");
  if (!body || !sig) throw new Error("Bad token");
  const expSig = b64url(crypto.createHmac("sha256", SIGN_SECRET).update(body).digest());
  if (sig !== expSig) throw new Error("Bad signature");
  const payload = JSON.parse(unb64url(body).toString("utf8"));
  if (!payload || !payload.u || !payload.exp) throw new Error("Bad payload");
  if (payload.exp < nowSec()) throw new Error("Expired");
  return payload;
}
function cors(res) {
  res.setHeader("Access-Control-Allow-Origin", CORS_ALLOW);
  res.setHeader("Access-Control-Allow-Methods", "GET,HEAD,POST,OPTIONS");
  res.setHeader(
    "Access-Control-Allow-Headers",
    "Content-Type,Range,Authorization,X-Requested-With,Origin,Accept"
  );
  res.setHeader(
    "Access-Control-Expose-Headers",
    "Content-Range,Accept-Ranges,Content-Length,Content-Type"
  );
  res.setHeader("Cross-Origin-Resource-Policy", "cross-origin");
  res.setHeader("Timing-Allow-Origin", CORS_ALLOW);
  res.setHeader("Vary", "Origin, Range");
}
function getSelfOrigin(req) {
  const proto = req.headers["x-forwarded-proto"] || "http";
  const host = req.headers.host || "localhost";
  return `${proto}://${host}`;
}

// ---------- HLS helpers ----------
function toAbsoluteUrl(base, ref) {
  try {
    return new URL(ref).toString();
  } catch {
    return new URL(ref, base).toString();
  }
}
function proxify(selfOrigin, absUrl, ttlSec, headers, sourceUrl) {
  const exp = nowSec() + ttlSec;
  const token = signToken({ u: absUrl, exp, h: headers || null, src: sourceUrl || null });
  return `${selfOrigin}/proxy?${PROXY_PARAM}=${encodeURIComponent(token)}`;
}
function rewriteM3U8(text, sourceUrl, selfOrigin, ttlSec, headers, originalUrl) {
  const lines = text.split(/\r?\n/);
  return lines
    .map((line) => {
      if (!line || line.startsWith("#")) {
        if (line.startsWith("#EXT-X-KEY") || line.startsWith("#EXT-X-MAP")) {
          return line.replace(/URI="([^"]+)"/, (_m, uriVal) => {
            const abs = toAbsoluteUrl(sourceUrl, uriVal);
            return `URI="${proxify(selfOrigin, abs, ttlSec, headers, originalUrl)}"`;
          });
        }
        return line;
      }
      const abs = toAbsoluteUrl(sourceUrl, line.trim());
      return proxify(selfOrigin, abs, ttlSec, headers, originalUrl);
    })
    .join("\n");
}
function looksLikeM3U8(urlObj, contentType) {
  if (
    contentType &&
    /application\/vnd\.apple\.mpegurl|application\/x-mpegURL|audio\/mpegurl/i.test(contentType)
  )
    return true;
  return /\.m3u8($|\?)/i.test(urlObj.pathname);
}

// ---------- media detection ----------
function looksDirectMedia(urlStr) {
  try {
    const { pathname } = new URL(urlStr);
    return /\.(mp4|webm|m4v|mov|m3u8)(\?|$)/i.test(pathname);
  } catch {
    return false;
  }
}

// ---------- yt-dlp ----------
function ytdlpJson(userUrl) {
  return new Promise((resolve, reject) => {
    // Add UA + Referer to improve extraction reliability from DC IPs
    let referer = "";
    try {
      const u = new URL(userUrl);
      referer = u.origin;
      if (u.host.includes("tiktok")) referer = "https://www.tiktok.com/";
      if (u.host.includes("youtube.") || u.host.includes("youtu.be")) referer = "https://www.youtube.com/";
      if (u.host.includes("reddit.")) referer = "https://www.reddit.com/";
    } catch {}

    const args = [
      "-j",
      "--no-warnings",
      "--skip-download",
      "--no-call-home",
      "--geo-bypass",
      "--user-agent",
      UA_DEFAULT,
      "--add-header",
      `Referer:${referer || userUrl}`,
      userUrl,
    ];

    const p = spawn("yt-dlp", args, { stdio: ["ignore", "pipe", "pipe"] });
    let out = "",
      err = "";
    p.stdout.on("data", (d) => (out += d));
    p.stderr.on("data", (d) => (err += d));
    p.on("close", (code) => {
      if (code !== 0 || !out.trim()) return reject(new Error(err || `yt-dlp exited ${code}`));
      try {
        const lines = out
          .trim()
          .split(/\r?\n/)
          .map((l) => JSON.parse(l));
        resolve(lines);
      } catch (e) {
        reject(e);
      }
    });
  });
}

// Prefer HLS master or progressive (audio+video) over video-only DASH
function pickBest(lines) {
  const allFormats = lines.flatMap((j) => j.formats || []).filter(Boolean);

  const hasAudio = (f) => !f || f.acodec === undefined || (f.acodec && f.acodec !== "none");
  const isHls = (f) =>
    f && (f.protocol?.includes("m3u8") || /\.m3u8/i.test(f.url || "") || f.manifest_url);

  // 1) Prefer HLS master (tends to be A+V and browser-friendly)
  const hls = allFormats.find((f) => isHls(f));
  if (hls) {
    return {
      url: hls.url || hls.manifest_url,
      type: "hls",
      headers: lines[0]?.http_headers || hls.http_headers || null,
      metaFrom: lines[0],
    };
  }

  // 2) Prefer progressive with audio (ext mp4/webm and acodec != none)
  const progressiveAV = allFormats
    .filter(
      (f) =>
        f.url &&
        hasAudio(f) &&
        (/(mp4|webm)$/i.test(f.ext || "") || /(mp4|webm)/i.test(f.container || "")) &&
        !/dash|segment/i.test(f.protocol || "")
    )
    .sort((a, b) => (b.tbr || 0) - (a.tbr || 0))[0];
  if (progressiveAV) {
    return {
      url: progressiveAV.url,
      type: progressiveAV.ext || "mp4",
      headers: lines[0]?.http_headers || progressiveAV.http_headers || null,
      metaFrom: lines[0],
    };
  }

  // 3) Fall back to any http(s) URL (may be video-only)
  const bestAny = allFormats.filter((f) => f.url).sort((a, b) => (b.tbr || 0) - (a.tbr || 0))[0];
  if (bestAny) {
    return {
      url: bestAny.url,
      type: bestAny.ext || "unknown",
      headers: lines[0]?.http_headers || bestAny.http_headers || null,
      metaFrom: lines[0],
    };
  }

  // 4) Single URL on the root (rare)
  const single = lines.find((j) => j.url);
  if (single)
    return {
      url: single.url,
      type: single.ext || "unknown",
      headers: single.http_headers || null,
      metaFrom: single,
    };

  return null;
}

// ---------- robust upstream fetch (GET even for HEAD) ----------
async function fetchUpstreamWithRetry(urlStr, opts, inactivityMs, maxRetries = 1) {
  let attempt = 0;
  let lastErr;
  while (attempt <= maxRetries) {
    const controller = new AbortController();
    const timeout = setTimeout(() => controller.abort(), UPSTREAM_TIMEOUT_MS);
    try {
      const resp = await fetch(urlStr, {
        ...opts,
        method: "GET",
        signal: controller.signal,
        redirect: "follow",
      });
      clearTimeout(timeout);

      if (!resp.ok && resp.status >= 500 && attempt < maxRetries) {
        attempt++;
        lastErr = new Error(`Upstream ${resp.status}`);
        continue;
      }

      let nodeStream = null;

      if (resp.body) {
        if (inactivityMs > 0) {
          const reader = resp.body.getReader();
          let inactivityTimer = setTimeout(() => controller.abort(), inactivityMs);

          nodeStream = new Readable({ read() {} });

          (async () => {
            try {
              for (;;) {
                const { done, value } = await reader.read();
                if (done) break;
                lastActivityAt = Date.now();
                clearTimeout(inactivityTimer);
                inactivityTimer = setTimeout(() => controller.abort(), inactivityMs);
                nodeStream.push(Buffer.from(value));
              }
<<<<<<< HEAD
              clearTimeout(inactivityTimer);
              nodeStream.push(null);
            } catch (e) {
              clearTimeout(inactivityTimer);
=======
              clearTimeout(inactivityTimer);
              nodeStream.push(null);
            } catch (e) {
              clearTimeout(inactivityTimer);
>>>>>>> c4917725
              nodeStream.destroy(e);
            }
          })();
        } else {
          nodeStream = Readable.fromWeb(resp.body);
        }
      }

      return { resp, nodeStream, usedGetForHead: opts.method === "HEAD" };
    } catch (e) {
      clearTimeout(timeout);
      lastErr = e;
      if (attempt < maxRetries) {
        attempt++;
        continue;
      }
      throw lastErr;
    }
  }
  throw lastErr || new Error("Unknown upstream error");
}

// ---------- server ----------
const server = http.createServer(async (req, res) => {
  lastActivityAt = Date.now();
  const started = Date.now();
  const selfOrigin = getSelfOrigin(req);
  const u = new URL(req.url, `${selfOrigin}`);
  cors(res);

  console.log(`[REQ] ${req.method} ${u.pathname}${u.search || ""}`);

  // standby readiness
  if (req.headers["x-apify-container-server-readiness-probe"]) {
    res.writeHead(200, { "Content-Type": "text/plain" }).end("OK");
    return;
  }
  if (req.method === "OPTIONS") {
    res.writeHead(204).end();
    return;
  }

  try {
    // health
    if (u.pathname === "/_health") {
      res.writeHead(200, { "Content-Type": "text/plain" }).end("ok");
      return;
    }

    // root
    if (req.method === "GET" && u.pathname === "/") {
      res.writeHead(200, { "Content-Type": "text/plain" }).end("resolver+proxy up");
      return;
    }

    // POST /extract -> always proxy (page URL or direct URL)
    if (req.method === "POST" && u.pathname === "/extract") {
      let body = "";
      req.on("data", (d) => (body += d));
      req.on("end", async () => {
        const requestStarted = Date.now();
        let pageUrl;
        try {
          try {
            ({ url: pageUrl } = JSON.parse(body || "{}"));
          } catch (parseErr) {
            logError("extract.parse", parseErr, { rawBody: truncateString(body, 200) });
            res.writeHead(400).end('{"ok":false,"error":"Invalid JSON"}');
            return;
          }

          if (!pageUrl) {
            logEvent("warn", "extract.missingUrl", {});
            res.writeHead(400).end('{"ok":false,"error":"Missing url"}');
            return;
          }

          logEvent("info", "extract.received", { userUrl: truncateString(pageUrl, 500) });

          let mediaUrl = pageUrl;
          let headers = null;
          let metaFrom = null;

          if (!looksDirectMedia(pageUrl)) {
            const lines = await ytdlpJson(pageUrl);
            const best = pickBest(lines);
            if (!best) {
              logEvent("warn", "extract.noPlayable", { userUrl: truncateString(pageUrl, 500) });
              res.writeHead(404).end(JSON.stringify({ ok: false, error: "No playable URL" }));
              return;
            }
            mediaUrl = best.url;
            headers = best.headers || null;
            metaFrom = best.metaFrom || null;
          }

          // default headers and TikTok referer hardening
          const upstreamHeaders = headers ? { ...headers } : {};
          if (!upstreamHeaders["User-Agent"]) upstreamHeaders["User-Agent"] = UA_DEFAULT;
          if (!upstreamHeaders["Referer"]) {
            try {
              const host = new URL(pageUrl).host || "";
              if (host.includes("tiktok")) upstreamHeaders["Referer"] = "https://www.tiktok.com/";
              else upstreamHeaders["Referer"] = new URL(pageUrl).origin;
            } catch {}
          }

          const meta = metaFrom
            ? {
                title: metaFrom.title,
                duration: metaFrom.duration,
                width: metaFrom.width || metaFrom.width_height?.[0],
                height: metaFrom.height || metaFrom.width_height?.[1],
                extractor: metaFrom.extractor,
                webpage_url: metaFrom.webpage_url,
              }
            : null;

          const expiresAt = nowSec() + TOKEN_TTL_SEC;
          const signed = signToken({
            u: mediaUrl,
            exp: expiresAt,
            h: upstreamHeaders,
            src: pageUrl,
          });
          const proxyUrl = `${selfOrigin}/proxy?${PROXY_PARAM}=${encodeURIComponent(signed)}`;

          res
            .writeHead(200, { "Content-Type": "application/json" })
            .end(JSON.stringify({ ok: true, mode: "proxy", type: "auto", proxyUrl, expiresAt, meta }));
        } catch (e) {
          logError("extract.handler", e, { userUrl: truncateString(pageUrl, 500) });
          res
            .writeHead(502, { "Content-Type": "application/json" })
            .end(JSON.stringify({ ok: false, error: String(e) }));
        } finally {
          logEvent("info", "extract.complete", {
            userUrl: pageUrl ? truncateString(pageUrl, 500) : null,
            durationMs: Date.now() - requestStarted,
          });
        }
      });
      return;
    }

    // GET /sign?u=... -> universal: accepts page or direct, always returns proxy
    if (req.method === "GET" && u.pathname === "/sign") {
      const input = u.searchParams.get("u");
      if (!input) {
        logEvent("warn", "sign.missingParam", {});
        res.writeHead(400).end('{"ok":false,"error":"Missing u"}');
        return;
      }

      let abs;
      try {
        abs = new URL(input).toString();
      } catch {
        logEvent("warn", "sign.badUrl", { input: truncateString(input, 500) });
        res.writeHead(400).end('{"ok":false,"error":"Bad URL"}');
        return;
      }

      const requestStarted = Date.now();
      try {
        logEvent("info", "sign.received", { userUrl: truncateString(abs, 500) });

        let mediaUrl = abs;
        let headers = null;

        if (!looksDirectMedia(abs)) {
          const lines = await ytdlpJson(abs);
          const best = pickBest(lines);
          if (!best) {
            logEvent("warn", "sign.noPlayable", { userUrl: truncateString(abs, 500) });
            res.writeHead(404).end(JSON.stringify({ ok: false, error: "No playable URL" }));
            return;
          }
          mediaUrl = best.url;
          headers = best.headers || null;
        }

        const upstreamHeaders = headers ? { ...headers } : {};
        if (!upstreamHeaders["User-Agent"]) upstreamHeaders["User-Agent"] = UA_DEFAULT;
        if (!upstreamHeaders["Referer"]) {
          try {
            const host = new URL(abs).host || "";
            if (host.includes("tiktok")) upstreamHeaders["Referer"] = "https://www.tiktok.com/";
            else upstreamHeaders["Referer"] = new URL(abs).origin;
          } catch {}
        }

        const expiresAt = nowSec() + TOKEN_TTL_SEC;
        const signed = signToken({ u: mediaUrl, exp: expiresAt, h: upstreamHeaders, src: abs });
        const proxyUrl = `${selfOrigin}/proxy?${PROXY_PARAM}=${encodeURIComponent(signed)}`;

        res
          .writeHead(200, { "Content-Type": "application/json" })
          .end(JSON.stringify({ ok: true, proxyUrl, expiresAt }));
        logEvent("info", "sign.success", {
          userUrl: truncateString(abs, 500),
          durationMs: Date.now() - requestStarted,
        });
        return;
      } catch (e) {
        logError("sign.handler", e, { userUrl: truncateString(abs, 500) });
        res
          .writeHead(502, { "Content-Type": "application/json" })
          .end(JSON.stringify({ ok: false, error: String(e) }));
        return;
      } finally {
        logEvent("info", "sign.complete", {
          userUrl: truncateString(abs, 500),
          durationMs: Date.now() - requestStarted,
        });
      }
    }

    // GET or HEAD /proxy?sig=...
    if ((req.method === "GET" || req.method === "HEAD") && u.pathname === "/proxy") {
      const signed = u.searchParams.get(PROXY_PARAM);
      if (!signed) {
        logEvent("warn", "proxy.missingSignature", {});
        res.writeHead(400).end("Missing signature");
        return;
      }

      let payload;
      try {
        payload = verifyToken(signed);
      } catch (err) {
        logError("proxy.verify", err, { token: truncateString(signed, 200) });
        res.writeHead(403).end("Invalid signature");
        return;
      }

      const upstreamUrl = new URL(payload.u);
      const upstreamStr = upstreamUrl.toString();
      const sourceUrl = payload.src || null;
      const range = req.headers.range;
      const ua = req.headers["user-agent"] || UA_DEFAULT;

      logEvent("info", "proxy.received", {
        method: req.method,
        upstreamUrl: truncateString(upstreamStr, 500),
        sourceUrl: sourceUrl ? truncateString(sourceUrl, 500) : null,
        range: range || undefined,
      });

      const h = {
        "User-Agent": ua,
        Accept: "*/*",
        "Accept-Language": "en-US,en;q=0.8",
      };
      if (payload.h?.["Referer"]) h["Referer"] = payload.h["Referer"];
      if (payload.h?.["Cookie"]) h["Cookie"] = payload.h["Cookie"];
      if (range) h["Range"] = range;
      // forwarding Origin helps some CDNs (safe for GET)
      if (req.headers.origin) h["Origin"] = req.headers.origin;

      let upstream;
      try {
        upstream = await fetchUpstreamWithRetry(
          upstreamStr,
          { method: req.method, headers: h },
          UPSTREAM_INACTIVITY_MS,
          1
        );
      } catch (err) {
        logError("proxy.fetch", err, {
          upstreamUrl: truncateString(upstreamStr, 500),
          sourceUrl: sourceUrl ? truncateString(sourceUrl, 500) : null,
        });
        res.writeHead(502).end("Upstream fetch failed");
        return;
      }

      const resp = upstream.resp;
      const ct = resp.headers.get("content-type") || "";

      if (req.method === "GET" && looksLikeM3U8(upstreamUrl, ct)) {
        const manifest = upstream.nodeStream
          ? await streamToString(upstream.nodeStream)
          : await resp.text();
        const rewritten = rewriteM3U8(
          manifest,
          upstreamUrl,
          selfOrigin,
          HLS_TOKEN_TTL_SEC,
          payload.h || null,
          sourceUrl || upstreamStr
        );
        res.setHeader("Cache-Control", "no-store");
        res
          .writeHead(200, { "Content-Type": "application/vnd.apple.mpegurl; charset=utf-8" })
          .end(rewritten);
        logEvent("info", "proxy.m3u8", {
          upstreamUrl: truncateString(upstreamStr, 500),
          sourceUrl: sourceUrl ? truncateString(sourceUrl, 500) : null,
          durationMs: Date.now() - started,
        });
        return;
      }

      const acceptRanges = resp.headers.get("accept-ranges");
      const contentRange = resp.headers.get("content-range");
      const contentLength = resp.headers.get("content-length");
      const contentType = resp.headers.get("content-type");

      if (acceptRanges) res.setHeader("Accept-Ranges", acceptRanges);
      else if (range) res.setHeader("Accept-Ranges", "bytes");

      if (contentRange) res.setHeader("Content-Range", contentRange);
      if (contentLength) res.setHeader("Content-Length", contentLength);
      if (contentType) res.setHeader("Content-Type", contentType);
      if (!res.getHeader("Cache-Control")) res.setHeader("Cache-Control", "no-store");

      res.writeHead(resp.status);

      if (req.method === "HEAD") {
        res.end();
        logEvent("info", "proxy.headComplete", {
          upstreamUrl: truncateString(upstreamStr, 500),
          sourceUrl: sourceUrl ? truncateString(sourceUrl, 500) : null,
          durationMs: Date.now() - started,
        });
        return;
      }

      try {
        if (upstream.nodeStream) {
          upstream.nodeStream.on("data", () => (lastActivityAt = Date.now()));
          upstream.nodeStream.on("error", (streamErr) => {
            logError("proxy.stream", streamErr, {
              upstreamUrl: truncateString(upstreamStr, 500),
              sourceUrl: sourceUrl ? truncateString(sourceUrl, 500) : null,
            });
            try {
              res.end();
            } catch {}
          });
          upstream.nodeStream.pipe(res);
        } else if (resp.body) {
          const nodeReadable = Readable.fromWeb(resp.body);
          nodeReadable.on("data", () => (lastActivityAt = Date.now()));
          nodeReadable.on("error", (streamErr) => {
            logError("proxy.stream", streamErr, {
              upstreamUrl: truncateString(upstreamStr, 500),
              sourceUrl: sourceUrl ? truncateString(sourceUrl, 500) : null,
            });
            try {
              res.end();
            } catch {}
          });
          nodeReadable.pipe(res);
        } else {
          res.end();
        }
      } catch (e) {
        logError("proxy.pipe", e, {
          upstreamUrl: truncateString(upstreamStr, 500),
          sourceUrl: sourceUrl ? truncateString(sourceUrl, 500) : null,
        });
        try {
          res.end();
        } catch {}
      } finally {
        logEvent("info", "proxy.complete", {
          upstreamUrl: truncateString(upstreamStr, 500),
          sourceUrl: sourceUrl ? truncateString(sourceUrl, 500) : null,
          durationMs: Date.now() - started,
        });
      }
      return;
    }

    // 404
    res.writeHead(404, { "Content-Type": "text/plain" }).end("Not found");
  } catch (e) {
    logError("server.handler", e, {
      path: u.pathname,
      method: req.method,
    });
    try {
      res.writeHead(500).end(String(e));
    } catch {}
  }
});

// Helper for reading a stream into string (used for m3u8 rewrite)
function streamToString(stream) {
  return new Promise((resolve, reject) => {
    let data = "";
    stream.setEncoding("utf8");
    stream.on("data", (chunk) => (data += chunk));
    stream.on("end", () => resolve(data));
    stream.on("error", reject);
  });
}

// ---------- server tune ----------
server.keepAliveTimeout = 5000;
server.headersTimeout = 8000;

server.listen(PORT, () => console.log(`resolver+proxy listening on :${PORT}`));

// ---------- idle exit ----------
if (AUTO_EXIT_IDLE_MS > 0) {
  setInterval(() => {
    const idle = Date.now() - lastActivityAt;
    if (idle > AUTO_EXIT_IDLE_MS) {
      console.log(`[EXIT] idle ${idle}ms > ${AUTO_EXIT_IDLE_MS}ms, exiting`);
      setTimeout(() => process.exit(0), 200);
    }
  }, Math.min(AUTO_EXIT_IDLE_MS, 10000));
}<|MERGE_RESOLUTION|>--- conflicted
+++ resolved
@@ -295,17 +295,10 @@
                 inactivityTimer = setTimeout(() => controller.abort(), inactivityMs);
                 nodeStream.push(Buffer.from(value));
               }
-<<<<<<< HEAD
               clearTimeout(inactivityTimer);
               nodeStream.push(null);
             } catch (e) {
               clearTimeout(inactivityTimer);
-=======
-              clearTimeout(inactivityTimer);
-              nodeStream.push(null);
-            } catch (e) {
-              clearTimeout(inactivityTimer);
->>>>>>> c4917725
               nodeStream.destroy(e);
             }
           })();
